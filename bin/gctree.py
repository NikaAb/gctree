--- conflicted
+++ resolved
@@ -820,26 +820,6 @@
     args.sequence = args.sequence.upper()
     mutation_model = MutationModel(args.mutability, args.substitution)
     trials = 1000
-<<<<<<< HEAD
-    # this loop makes us resimulate if size too small
-    for size_trial in range(trials):
-        # this loop makes us resimulate if we got backmutations
-        for trial in range(trials):
-            try:
-                tree = mutation_model.simulate(args.sequence, progeny=poisson(args.lambda_), lambda0=args.lambda0, r=args.r, T=args.T, frame=args.frame)
-                collapsed_tree = CollapsedTree(tree=tree, frame=args.frame) # <-- this will fail if backmutations
-                break
-            except RuntimeError as e:
-                if trial <= trials:
-                    print('{}, trying again'.format(e))
-                continue
-            else:
-                raise
-        if trial == trials - 1:
-            raise RuntimeError('repeated sequences in collapsed tree on {} attempts'.format(trials))
-        size = sum(leaf.frequency for leaf in collapsed_tree.tree.traverse())
-        if size >= args.n:
-=======
     # this loop makes us resimulate if size too small, or backmutation
     for trial in range(trials):
         try:
@@ -850,7 +830,6 @@
                                            N=args.N,
                                            T=args.T)
             collapsed_tree = CollapsedTree(tree=tree, frame=args.frame) # <-- this will fail if backmutations
->>>>>>> 2823b2fb
             break
         except RuntimeError as e:
             print('{}, trying again'.format(e))
