--- conflicted
+++ resolved
@@ -1080,7 +1080,6 @@
                                            n=args.n,
                                            N=args.N,
                                            T=args.T,
-<<<<<<< HEAD
                                            frame=args.frame,
                                            verbose=args.verbose,
                                            selection_params=selection_params)
@@ -1088,11 +1087,7 @@
                 collapsed_tree = CollapsedTree(tree=tree, frame=args.frame, collapse_syn=True, allow_repeats=True)
             else:
                 collapsed_tree = CollapsedTree(tree=tree, frame=args.frame) # <-- this will fail if backmutations
-=======
-                                           frame=args.frame)
             # tree.ladderize()
-            collapsed_tree = CollapsedTree(tree=tree, frame=args.frame) # <-- this will fail if backmutations
->>>>>>> 2fef41ee
             uniques = sum(node.frequency > 0 for node in collapsed_tree.tree.traverse())
             if uniques < 2:
                 raise RuntimeError('collapsed tree contains {} sampled sequences'.format(uniques))
